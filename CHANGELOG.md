--- conflicted
+++ resolved
@@ -1,9 +1,6 @@
 **Table of contents**:
-<<<<<<< HEAD
 - [Version 0.13.0](#0-13-0)
-=======
 - [Version 0.12.1](#0-12-1)
->>>>>>> 47b62666
 - [Version 0.12.0](#0-12-0)
 - [Version 0.11.0](#0-11-0)
 - [Version 0.10.0](#0-10-0)
@@ -87,7 +84,7 @@
 - **Database Connections**:
   - `Get` in `StswDatabaseHelper` will work with `string` as generic type.
 
-
+---
 
 <h1 id="0-12-0">0.12.0</h1>
 
