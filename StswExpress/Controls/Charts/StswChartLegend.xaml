﻿<ResourceDictionary xmlns="http://schemas.microsoft.com/winfx/2006/xaml/presentation"
                    xmlns:x="http://schemas.microsoft.com/winfx/2006/xaml"
                    xmlns:se="clr-namespace:StswExpress">

    <Style TargetType="{x:Type se:StswChartLegend}">
        <Setter Property="Background" Value="{DynamicResource StswRating.Static.Background}"/>
        <Setter Property="BorderBrush" Value="{DynamicResource StswRating.MouseOver.Border}"/>

        <Setter Property="BorderThickness" Value="1"/>
        <Setter Property="Padding" Value="3"/>

        <Setter Property="Focusable" Value="True"/>
        <Setter Property="IsTabStop" Value="False"/>
        <Setter Property="SnapsToDevicePixels" Value="False"/>

        <Setter Property="HorizontalAlignment" Value="Stretch"/>
        <Setter Property="VerticalAlignment" Value="Stretch"/>
        <Setter Property="HorizontalContentAlignment" Value="Center"/>
        <Setter Property="VerticalContentAlignment" Value="Center"/>
        
        <Setter Property="Template">
            <Setter.Value>
                <ControlTemplate TargetType="{x:Type se:StswChartLegend}">
                    <DockPanel x:Name="PART_MainPanel"
                               HorizontalAlignment="{TemplateBinding HorizontalContentAlignment}"
                               VerticalAlignment="{TemplateBinding VerticalContentAlignment}">
                        <ContentPresenter DockPanel.Dock="Top"
                                          Content="{TemplateBinding Header}"
                                          ContentStringFormat="{TemplateBinding HeaderStringFormat}"
                                          ContentTemplate="{TemplateBinding HeaderTemplate}"
                                          ContentTemplateSelector="{TemplateBinding HeaderTemplateSelector}"
                                          Focusable="False"
                                          Margin="{TemplateBinding Padding}"/>
<<<<<<< HEAD
                        <se:StswScrollViewer DockPanel.Dock="Top" Padding="{TemplateBinding Padding}" HorizontalScrollBarVisibility="Auto" VerticalScrollBarVisibility="Auto">
=======
                        <se:StswScrollViewer DockPanel.Dock="Top"
                                             Focusable="False"
                                             Padding="{TemplateBinding Padding}"
                                             HorizontalScrollBarVisibility="Auto"
                                             VerticalScrollBarVisibility="Auto">
>>>>>>> 7958a257
                            <ItemsPresenter/>
                        </se:StswScrollViewer>
                    </DockPanel>
                    <ControlTemplate.Triggers>
                        <Trigger Property="IsEnabled" Value="False">
                            <Setter Property="Opacity" Value="0.4" TargetName="PART_MainPanel"/>
                        </Trigger>
                    </ControlTemplate.Triggers>
                </ControlTemplate>
            </Setter.Value>
        </Setter>

        <Setter Property="HeaderTemplate">
            <Setter.Value>
                <DataTemplate>
                    <se:StswText FontSize="15" FontWeight="Medium" Text="{Binding}"/>
                </DataTemplate>
            </Setter.Value>
        </Setter>
        <Setter Property="ItemsPanel">
            <Setter.Value>
                <ItemsPanelTemplate>
                    <UniformGrid/>
                </ItemsPanelTemplate>
            </Setter.Value>
        </Setter>
        <Setter Property="ItemTemplate">
            <Setter.Value>
                <DataTemplate>
                    <StackPanel Orientation="Horizontal">
                        <Border Background="{Binding Brush}"
                                BorderBrush="{Binding BorderBrush, RelativeSource={RelativeSource AncestorType={x:Type se:StswChartLegend}}}"
                                BorderThickness="{Binding BorderThickness, RelativeSource={RelativeSource AncestorType={x:Type se:StswChartLegend}}}"
                                Height="18" Width="18"/>
                        <Label Content="{Binding Name}" Foreground="{DynamicResource StswText.Static.Foreground}"/>
                    </StackPanel>
                    <DataTemplate.Triggers>
                        
                    </DataTemplate.Triggers>
                </DataTemplate>
            </Setter.Value>
        </Setter>
    </Style>
    
</ResourceDictionary><|MERGE_RESOLUTION|>--- conflicted
+++ resolved
@@ -31,15 +31,7 @@
                                           ContentTemplateSelector="{TemplateBinding HeaderTemplateSelector}"
                                           Focusable="False"
                                           Margin="{TemplateBinding Padding}"/>
-<<<<<<< HEAD
-                        <se:StswScrollViewer DockPanel.Dock="Top" Padding="{TemplateBinding Padding}" HorizontalScrollBarVisibility="Auto" VerticalScrollBarVisibility="Auto">
-=======
-                        <se:StswScrollViewer DockPanel.Dock="Top"
-                                             Focusable="False"
-                                             Padding="{TemplateBinding Padding}"
-                                             HorizontalScrollBarVisibility="Auto"
-                                             VerticalScrollBarVisibility="Auto">
->>>>>>> 7958a257
+                        <se:StswScrollViewer DockPanel.Dock="Top" Focusable="False" Padding="{TemplateBinding Padding}" HorizontalScrollBarVisibility="Auto" VerticalScrollBarVisibility="Auto">
                             <ItemsPresenter/>
                         </se:StswScrollViewer>
                     </DockPanel>
