﻿using System;
using System.Collections.ObjectModel;
using System.Globalization;
using System.Windows;
using System.Windows.Controls;
using System.Windows.Data;
using System.Windows.Input;
using System.Windows.Markup;

namespace StswExpress;

/// <summary>
/// A control that allows users to select and display date.
/// </summary>
[ContentProperty(nameof(SelectedDate))]
public class StswDatePicker : TextBox
{
    public StswDatePicker()
    {
        SetValue(ComponentsProperty, new ObservableCollection<IStswComponent>());
    }
    static StswDatePicker()
    {
        DefaultStyleKeyProperty.OverrideMetadata(typeof(StswDatePicker), new FrameworkPropertyMetadata(typeof(StswDatePicker)));
    }

    #region Events & methods
    /// <summary>
    /// Occurs when the selected date in the control changes.
    /// </summary>
    public event EventHandler? SelectedDateChanged;

    /// <summary>
    /// Occurs when the template is applied to the control.
    /// </summary>
    public override void OnApplyTemplate()
    {
        base.OnApplyTemplate();

        OnFormatChanged(this, new DependencyPropertyChangedEventArgs());
    }

    /// <summary>
    /// Handles the KeyDown event for the internal content host of the date picker.
    /// If the Enter key is pressed, the LostFocus event is triggered for the content host.
    /// </summary>
    protected override void OnKeyDown(KeyEventArgs e)
    {
        base.OnKeyDown(e);
        if (e.Key == Key.Enter)
            UpdateMainProperty();
    }

    /// <summary>
    /// Handles the LostFocus event for the internal content host of the date picker.
    /// Parses the text input and updates the SelectedDate property based on the provided format.
    /// The new SelectedDate is displayed in the Text property, and the binding is updated if active.
    /// </summary>
    protected override void OnLostFocus(RoutedEventArgs e)
    {
        UpdateMainProperty();
        base.OnLostFocus(e);
    }

    /// <summary>
    /// Handles the MouseWheel event for the internal content host of the date picker.
    /// Adjusts the selected date based on the mouse wheel's scrolling direction and the IncrementType property.
    /// </summary>
    protected override void OnMouseWheel(MouseWheelEventArgs e)
    {
        base.OnMouseWheel(e);

        if (IsKeyboardFocused && !IsReadOnly && IncrementType != StswDateIncrementType.None && SelectedDate.HasValue)
        {
            if (DateTime.TryParse(Text, out var result))
                SelectedDate = result;

            if (e.Delta > 0)
            {
                SelectedDate = IncrementType switch
                {
                    StswDateIncrementType.Year => DateTime.MaxValue.AddYears(-1) >= SelectedDate ? SelectedDate.Value.AddYears(1) : DateTime.MaxValue,
                    StswDateIncrementType.Month => DateTime.MaxValue.AddMonths(-1) >= SelectedDate ? SelectedDate.Value.AddMonths(1) : DateTime.MaxValue,
                    StswDateIncrementType.Day => DateTime.MaxValue.AddDays(-1) >= SelectedDate ? SelectedDate.Value.AddDays(1) : DateTime.MaxValue,
                    StswDateIncrementType.Hour => DateTime.MaxValue.AddHours(-1) >= SelectedDate ? SelectedDate.Value.AddHours(1) : DateTime.MaxValue,
                    StswDateIncrementType.Minute => DateTime.MaxValue.AddMinutes(-1) >= SelectedDate ? SelectedDate.Value.AddMinutes(1) : DateTime.MaxValue,
                    StswDateIncrementType.Second => DateTime.MaxValue.AddSeconds(-1) >= SelectedDate ? SelectedDate.Value.AddSeconds(1) : DateTime.MaxValue,
                    _ => SelectedDate
                };
            }
            else if (e.Delta < 0)
            {
                SelectedDate = IncrementType switch
                {
                    StswDateIncrementType.Year => DateTime.MinValue.AddYears(1) <= SelectedDate ? SelectedDate.Value.AddYears(-1) : DateTime.MinValue,
                    StswDateIncrementType.Month => DateTime.MinValue.AddMonths(1) <= SelectedDate ? SelectedDate.Value.AddMonths(-1) : DateTime.MinValue,
                    StswDateIncrementType.Day => DateTime.MinValue.AddDays(1) <= SelectedDate ? SelectedDate.Value.AddDays(-1) : DateTime.MinValue,
                    StswDateIncrementType.Hour => DateTime.MinValue.AddHours(1) <= SelectedDate ? SelectedDate.Value.AddHours(-1) : DateTime.MinValue,
                    StswDateIncrementType.Minute => DateTime.MinValue.AddMinutes(1) <= SelectedDate ? SelectedDate.Value.AddMinutes(-1) : DateTime.MinValue,
                    StswDateIncrementType.Second => DateTime.MinValue.AddSeconds(1) <= SelectedDate ? SelectedDate.Value.AddSeconds(-1) : DateTime.MinValue,
                    _ => SelectedDate
                };
            }

            e.Handled = true;
        }
    }

    /// <summary>
    /// 
    /// </summary>
    private DateTime? MinMaxValidate(DateTime? newValue)
    {
        if (newValue.HasValue)
        {
            if (Minimum.HasValue && newValue < Minimum)
                newValue = Minimum;
            if (Maximum.HasValue && newValue > Maximum)
                newValue = Maximum;
        }
        return newValue;
    }

    /// <summary>
    /// 
    /// </summary>
    private void UpdateMainProperty()
    {
        if (string.IsNullOrEmpty(Text))
            SelectedDate = null;
        else if (Format != null && DateTime.TryParseExact(Text, Format, CultureInfo.CurrentCulture, DateTimeStyles.None, out var result))
            SelectedDate = result;
        else if (DateTime.TryParse(Text, out result))
            SelectedDate = result;

        Text = SelectedDate?.ToString(Format);
        var bindingExpression = GetBindingExpression(TextProperty);
        if (bindingExpression != null && bindingExpression.Status.In(BindingStatus.Active/*, BindingStatus.UpdateSourceError*/))
            bindingExpression.UpdateSource();
    }
    #endregion

    #region Main properties
    /// <summary>
    /// Gets or sets the collection of components to be displayed in the control.
    /// </summary>
    public ObservableCollection<IStswComponent> Components
    {
        get => (ObservableCollection<IStswComponent>)GetValue(ComponentsProperty);
        set => SetValue(ComponentsProperty, value);
    }
    public static readonly DependencyProperty ComponentsProperty
        = DependencyProperty.Register(
            nameof(Components),
            typeof(ObservableCollection<IStswComponent>),
            typeof(StswDatePicker)
        );

    /// <summary>
    /// Gets or sets the alignment of the components within the control.
    /// </summary>
    public Dock ComponentsAlignment
    {
        get => (Dock)GetValue(ComponentsAlignmentProperty);
        set => SetValue(ComponentsAlignmentProperty, value);
    }
    public static readonly DependencyProperty ComponentsAlignmentProperty
        = DependencyProperty.Register(
            nameof(ComponentsAlignment),
            typeof(Dock),
            typeof(StswDatePicker)
        );

    /// <summary>
    /// Gets or sets the custom date and time format string used to display the selected date in the control.
    /// When set, the date is formatted according to the provided format string.
    /// </summary>
    public string? Format
    {
        get => (string?)GetValue(FormatProperty);
        set => SetValue(FormatProperty, value);
    }
    public static readonly DependencyProperty FormatProperty
        = DependencyProperty.Register(
            nameof(Format),
            typeof(string),
            typeof(StswDatePicker),
            new PropertyMetadata(default(string?), OnFormatChanged)
        );
    public static void OnFormatChanged(DependencyObject obj, DependencyPropertyChangedEventArgs e)
    {
        if (obj is StswDatePicker stsw)
        {
            if (stsw.GetBindingExpression(TextProperty)?.ParentBinding is Binding binding and not null)
            {
                var newBinding = new Binding()
                {
                    ConverterCulture = binding.ConverterCulture,
                    Mode = binding.Mode,
                    Path = binding.Path,
                    RelativeSource = binding.RelativeSource,
                    StringFormat = stsw.Format,
                    UpdateSourceTrigger = binding.UpdateSourceTrigger
                };
                stsw.SetBinding(TextProperty, newBinding);
            }
        }
    }

    /// <summary>
    /// Gets or sets a value indicating whether the drop-down portion of the button is open.
    /// </summary>
    public bool IsDropDownOpen
    {
        get => (bool)GetValue(IsDropDownOpenProperty);
        set => SetValue(IsDropDownOpenProperty, value);
    }
    public static readonly DependencyProperty IsDropDownOpenProperty
        = DependencyProperty.Register(
            nameof(IsDropDownOpen),
            typeof(bool),
            typeof(StswDatePicker)
        );

    /// <summary>
    /// Gets or sets the type of increment to be applied when scrolling the mouse wheel over the date picker.
    /// This property defines how the date changes when the mouse wheel is scrolled up or down.
    /// </summary>
    public StswDateIncrementType IncrementType
    {
        get => (StswDateIncrementType)GetValue(IncrementTypeProperty);
        set => SetValue(IncrementTypeProperty, value);
    }
    public static readonly DependencyProperty IncrementTypeProperty
        = DependencyProperty.Register(
            nameof(IncrementType),
            typeof(StswDateIncrementType),
            typeof(StswDatePicker)
        );

    /// <summary>
    /// Gets or sets the maximum allowable date in the control.
    /// </summary>
    public DateTime? Maximum
    {
        get => (DateTime?)GetValue(MaximumProperty);
        set => SetValue(MaximumProperty, value);
    }
    public static readonly DependencyProperty MaximumProperty
        = DependencyProperty.Register(
            nameof(Maximum),
            typeof(DateTime?),
            typeof(StswDatePicker),
            new PropertyMetadata(default(DateTime?), OnMinMaxChanged)
        );
    public static void OnMinMaxChanged(DependencyObject obj, DependencyPropertyChangedEventArgs e)
    {
        if (obj is StswDatePicker stsw)
        {
            stsw.SelectedDate = stsw.MinMaxValidate(stsw.SelectedDate);
        }
    }

    /// <summary>
    /// Gets or sets the minimum allowable date in the control.
    /// </summary>
    public DateTime? Minimum
    {
        get => (DateTime?)GetValue(MinimumProperty);
        set => SetValue(MinimumProperty, value);
    }
    public static readonly DependencyProperty MinimumProperty
        = DependencyProperty.Register(
            nameof(Minimum),
            typeof(DateTime?),
            typeof(StswDatePicker),
            new PropertyMetadata(default(DateTime?), OnMinMaxChanged)
        );

    /// <summary>
    /// Gets or sets the placeholder text to display in the box when no date is selected.
    /// </summary>
    public string? Placeholder
    {
        get => (string?)GetValue(PlaceholderProperty);
        set => SetValue(PlaceholderProperty, value);
    }
    public static readonly DependencyProperty PlaceholderProperty
        = DependencyProperty.Register(
            nameof(Placeholder),
            typeof(string),
            typeof(StswDatePicker)
        );

    /// <summary>
    /// Gets or sets the currently selected date in the control.
    /// </summary>
    public DateTime? SelectedDate
    {
        get => (DateTime?)GetValue(SelectedDateProperty);
        set => SetValue(SelectedDateProperty, MinMaxValidate(value));
    }
    public static readonly DependencyProperty SelectedDateProperty
        = DependencyProperty.Register(
            nameof(SelectedDate),
            typeof(DateTime?),
            typeof(StswDatePicker),
            new FrameworkPropertyMetadata(default(DateTime?),
                FrameworkPropertyMetadataOptions.BindsTwoWayByDefault,
                OnSelectedDateChanged, null, false, UpdateSourceTrigger.PropertyChanged)
        );
    public static void OnSelectedDateChanged(DependencyObject obj, DependencyPropertyChangedEventArgs e)
    {
        if (obj is StswDatePicker stsw)
        {
            stsw.SelectedDateChanged?.Invoke(stsw, EventArgs.Empty);
        }
    }

<<<<<<< HEAD
    //// <summary>
    //// Gets or sets the text value of the control.
    //// </summary>
=======
    ///// <summary>
    ///// Gets or sets the text value of the control.
    ///// </summary>
>>>>>>> cefbb6a1
    //[Browsable(false)]
    ////[Bindable(false)]
    //[DesignerSerializationVisibility(DesignerSerializationVisibility.Hidden)]
    //[EditorBrowsable(EditorBrowsableState.Never)]
    //public new string? Text
    //{
    //    get => base.Text;
    //    internal set => base.Text = value;
    //}
    #endregion

    #region Style properties
    /// <summary>
    /// Gets or sets the degree to which the corners of the control are rounded.
    /// </summary>
    public CornerRadius CornerRadius
    {
        get => (CornerRadius)GetValue(CornerRadiusProperty);
        set => SetValue(CornerRadiusProperty, value);
    }
    public static readonly DependencyProperty CornerRadiusProperty
        = DependencyProperty.Register(
            nameof(CornerRadius),
            typeof(CornerRadius),
            typeof(StswDatePicker)
        );

    /// <summary>
    /// Gets or sets the thickness of the border used as separator between box and drop-down button.
    /// </summary>
    public Thickness SubBorderThickness
    {
        get => (Thickness)GetValue(SubBorderThicknessProperty);
        set => SetValue(SubBorderThicknessProperty, value);
    }
    public static readonly DependencyProperty SubBorderThicknessProperty
        = DependencyProperty.Register(
            nameof(SubBorderThickness),
            typeof(Thickness),
            typeof(StswDatePicker)
        );
    #endregion
}<|MERGE_RESOLUTION|>--- conflicted
+++ resolved
@@ -317,15 +317,9 @@
         }
     }
 
-<<<<<<< HEAD
-    //// <summary>
-    //// Gets or sets the text value of the control.
-    //// </summary>
-=======
     ///// <summary>
     ///// Gets or sets the text value of the control.
     ///// </summary>
->>>>>>> cefbb6a1
     //[Browsable(false)]
     ////[Bindable(false)]
     //[DesignerSerializationVisibility(DesignerSerializationVisibility.Hidden)]
