﻿using DocumentFormat.OpenXml.Vml.Office;
using System;
using System.Collections;
using System.Windows;
using System.Windows.Controls;
using System.Windows.Data;
using System.Windows.Input;

namespace StswExpress;

/// <summary>
/// Represents a control that displays a collection of items in a vertical list.
/// ItemsSource with items of <see cref="IStswSelectionItem"/> type automatically bind selected items.
/// </summary>
public class StswListBox : ListBox, IStswCornerControl, IStswScrollableControl
{
    static StswListBox()
    {
        DefaultStyleKeyProperty.OverrideMetadata(typeof(StswListBox), new FrameworkPropertyMetadata(typeof(StswListBox)));
    }

    #region Events & methods
    /// <summary>
    /// Occurs when the ItemsSource property value changes.
    /// </summary>
    /// <param name="oldValue">The old value of the ItemsSource property.</param>
    /// <param name="newValue">The new value of the ItemsSource property.</param>
    protected override void OnItemsSourceChanged(IEnumerable oldValue, IEnumerable newValue)
    {
        if (newValue?.GetType()?.IsListType(out var innerType) == true)
        {
            UsesSelectionItems = innerType?.IsAssignableTo(typeof(IStswSelectionItem)) == true;
<<<<<<< HEAD
            if (innerType?.IsAssignableTo(typeof(StswComboItem)) == true)
            {
                if (string.IsNullOrEmpty(DisplayMemberPath))
                    DisplayMemberPath = nameof(StswComboItem.Display);
                if (string.IsNullOrEmpty(SelectedValuePath))
                    SelectedValuePath = nameof(StswComboItem.Value);
            }
        }
        base.OnItemsSourceChanged(oldValue, newValue);
    }

    /// <summary>
    /// Occurs when the ItemTemplate property value changes.
    /// </summary>
    /// <param name="oldItemTemplate">The old value of the ItemTemplate property.</param>
    /// <param name="newItemTemplate">The new value of the ItemTemplate property.</param>
    protected override void OnItemTemplateChanged(DataTemplate oldItemTemplate, DataTemplate newItemTemplate)
    {
        if (newItemTemplate != null && !string.IsNullOrEmpty(DisplayMemberPath))
            DisplayMemberPath = string.Empty;
        base.OnItemTemplateChanged(oldItemTemplate, newItemTemplate);
=======

        /// CanRearrange
        if (CanRearrange)
        {
            UpdateLayout();

            if (oldValue != null)
                foreach (var elem in oldValue)
                    if (ItemContainerGenerator.ContainerFromItem(elem) is ListBoxItem item)
                    {
                        //item.PreviewMouseMove -= Item_PreviewMouseMove;
                        item.PreviewMouseLeftButtonDown -= Item_PreviewMouseLeftButtonDown;
                        item.Drop -= Item_Drop;
                    }
            if (newValue != null)
                foreach (var elem in newValue)
                    if (ItemContainerGenerator.ContainerFromItem(elem) is ListBoxItem item)
                    {
                        //item.PreviewMouseMove += Item_PreviewMouseMove;
                        item.PreviewMouseLeftButtonDown += Item_PreviewMouseLeftButtonDown;
                        item.Drop += Item_Drop;
                    }
        }
    }

    /// <summary>
    /// 
    /// </summary>
    /// <param name="e"></param>
    protected override void OnPreviewMouseMove(MouseEventArgs e)
    {
        base.OnPreviewMouseMove(e);

        Point point = e.GetPosition(null);
        Vector diff = _dragStartPoint - point;
        if (e.LeftButton == MouseButtonState.Pressed &&
            (Math.Abs(diff.X) > SystemParameters.MinimumHorizontalDragDistance ||
                Math.Abs(diff.Y) > SystemParameters.MinimumVerticalDragDistance))
        {
            var lbi = StswFn.FindVisualAncestor<ListBoxItem>(((DependencyObject)e.OriginalSource));
            if (lbi != null)
            {
                DragDrop.DoDragDrop(lbi, lbi.DataContext, DragDropEffects.Move);
            }
        }
    }

    /// <summary>
    /// 
    /// </summary>
    /// <param name="sender"></param>
    /// <param name="e"></param>
    private void Item_PreviewMouseLeftButtonDown(object sender, MouseButtonEventArgs e) => _dragStartPoint = e.GetPosition(null);
    private Point _dragStartPoint;

    /// <summary>
    /// 
    /// </summary>
    /// <param name="sender"></param>
    /// <param name="e"></param>
    private void Item_PreviewMouseMove(object sender, MouseEventArgs e)
    {
        if (sender is ListBoxItem draggedItem && e.LeftButton == MouseButtonState.Pressed)
        {
            DragDrop.DoDragDrop(draggedItem, draggedItem.DataContext, DragDropEffects.Move);
            draggedItem.IsSelected = true;
        }
    }
    
    /// <summary>
    /// 
    /// </summary>
    /// <param name="sender"></param>
    /// <param name="e"></param>
    private void Item_Drop(object sender, DragEventArgs e)
    {
        if (sender is ListBoxItem item)
        {
            var type = ItemContainerGenerator.ItemFromContainer(item).GetType();

            var source = e.Data.GetData(type);
            var target = ((ListBoxItem)sender).DataContext;

            int sourceIndex = Items.IndexOf(source);
            int targetIndex = Items.IndexOf(target);

            Move(source, sourceIndex, targetIndex);
        }
    }
    
    /// <summary>
    /// 
    /// </summary>
    /// <param name="source"></param>
    /// <param name="sourceIndex"></param>
    /// <param name="targetIndex"></param>
    private void Move(object? source, int sourceIndex, int targetIndex)
    {
        if (ItemsSource is IList items)
        {
            if (sourceIndex < targetIndex)
            {
                items.Insert(targetIndex + 1, source);
                items.RemoveAt(sourceIndex);
            }
            else if (items.Count + 1 > sourceIndex + 1)
            {
                items.Insert(targetIndex, source);
                items.RemoveAt(sourceIndex + 1);
            }
        }
>>>>>>> da0d75fd
    }
    #endregion

    #region Main properties
    /// <summary>
    /// Gets or sets a value indicating whether the items in control can be rearranged by drag and drop.
    /// </summary>
    internal bool CanRearrange
    {
        get => (bool)GetValue(CanRearrangeProperty);
        set => SetValue(CanRearrangeProperty, value);
    }
    public static readonly DependencyProperty CanRearrangeProperty
        = DependencyProperty.Register(
            nameof(CanRearrange),
            typeof(bool),
            typeof(StswListBox),
            new FrameworkPropertyMetadata(default(bool),
                FrameworkPropertyMetadataOptions.BindsTwoWayByDefault,
                OnCanRearrangeChanged, null, false, UpdateSourceTrigger.PropertyChanged)
        );
    private static void OnCanRearrangeChanged(DependencyObject obj, DependencyPropertyChangedEventArgs e)
    {
        if (obj is StswListBox stsw)
        {
            if (stsw.ItemsSource != null)
            {
                if (stsw.CanRearrange)
                {
                    foreach (var elem in stsw.ItemsSource)
                        if (stsw.ItemContainerGenerator.ContainerFromItem(elem) is ListBoxItem item)
                        {
                            item.PreviewMouseMove += stsw.Item_PreviewMouseMove;
                            item.Drop += stsw.Item_Drop;
                        }
                }
                else if ((bool?)e.OldValue == true)
                {
                    foreach (var elem in stsw.ItemsSource)
                        if (stsw.ItemContainerGenerator.ContainerFromItem(elem) is ListBoxItem item)
                        {
                            item.PreviewMouseMove -= stsw.Item_PreviewMouseMove;
                            item.Drop -= stsw.Item_Drop;
                        }
                }
            }
        }
    }

    /// <summary>
    /// Gets or sets a value indicating whether the control uses selection items that implement
    /// the <see cref="IStswSelectionItem"/> interface to enable advanced selection features.
    /// </summary>
    internal bool UsesSelectionItems
    {
        get => (bool)GetValue(UsesSelectionItemsProperty);
        set => SetValue(UsesSelectionItemsProperty, value);
    }
    public static readonly DependencyProperty UsesSelectionItemsProperty
        = DependencyProperty.Register(
            nameof(UsesSelectionItems),
            typeof(bool),
            typeof(StswListBox)
        );
    #endregion

    #region Style properties
    /// <summary>
    /// Gets or sets a value indicating whether corner clipping is enabled for the control.
    /// When set to <see langword="true"/>, content within the control's border area is clipped to match
    /// the border's rounded corners, preventing elements from protruding beyond the border.
    /// </summary>
    public bool CornerClipping
    {
        get => (bool)GetValue(CornerClippingProperty);
        set => SetValue(CornerClippingProperty, value);
    }
    public static readonly DependencyProperty CornerClippingProperty
        = DependencyProperty.Register(
            nameof(CornerClipping),
            typeof(bool),
            typeof(StswListBox)
        );

    /// <summary>
    /// Gets or sets the degree to which the corners of the control's border are rounded by defining
    /// a radius value for each corner independently. This property allows users to control the roundness
    /// of corners, and large radius values are smoothly scaled to blend from corner to corner.
    /// </summary>
    public CornerRadius CornerRadius
    {
        get => (CornerRadius)GetValue(CornerRadiusProperty);
        set => SetValue(CornerRadiusProperty, value);
    }
    public static readonly DependencyProperty CornerRadiusProperty
        = DependencyProperty.Register(
            nameof(CornerRadius),
            typeof(CornerRadius),
            typeof(StswListBox)
        );

    /// <summary>
    /// Gets or sets the data model for properties of the scroll viewer associated with the control.
    /// The <see cref="StswScrollViewerModel"/> class provides customization options for the appearance and behavior of the scroll viewer.
    /// </summary>
    public StswScrollViewerModel ScrollViewer
    {
        get => (StswScrollViewerModel)GetValue(ScrollViewerProperty);
        set => SetValue(ScrollViewerProperty, value);
    }
    public static readonly DependencyProperty ScrollViewerProperty
        = DependencyProperty.Register(
            nameof(ScrollViewer),
            typeof(StswScrollViewerModel),
            typeof(StswListBox)
        );
    #endregion
}<|MERGE_RESOLUTION|>--- conflicted
+++ resolved
@@ -30,7 +30,6 @@
         if (newValue?.GetType()?.IsListType(out var innerType) == true)
         {
             UsesSelectionItems = innerType?.IsAssignableTo(typeof(IStswSelectionItem)) == true;
-<<<<<<< HEAD
             if (innerType?.IsAssignableTo(typeof(StswComboItem)) == true)
             {
                 if (string.IsNullOrEmpty(DisplayMemberPath))
@@ -40,19 +39,6 @@
             }
         }
         base.OnItemsSourceChanged(oldValue, newValue);
-    }
-
-    /// <summary>
-    /// Occurs when the ItemTemplate property value changes.
-    /// </summary>
-    /// <param name="oldItemTemplate">The old value of the ItemTemplate property.</param>
-    /// <param name="newItemTemplate">The new value of the ItemTemplate property.</param>
-    protected override void OnItemTemplateChanged(DataTemplate oldItemTemplate, DataTemplate newItemTemplate)
-    {
-        if (newItemTemplate != null && !string.IsNullOrEmpty(DisplayMemberPath))
-            DisplayMemberPath = string.Empty;
-        base.OnItemTemplateChanged(oldItemTemplate, newItemTemplate);
-=======
 
         /// CanRearrange
         if (CanRearrange)
@@ -79,6 +65,18 @@
     }
 
     /// <summary>
+    /// Occurs when the ItemTemplate property value changes.
+    /// </summary>
+    /// <param name="oldItemTemplate">The old value of the ItemTemplate property.</param>
+    /// <param name="newItemTemplate">The new value of the ItemTemplate property.</param>
+    protected override void OnItemTemplateChanged(DataTemplate oldItemTemplate, DataTemplate newItemTemplate)
+    {
+        if (newItemTemplate != null && !string.IsNullOrEmpty(DisplayMemberPath))
+            DisplayMemberPath = string.Empty;
+        base.OnItemTemplateChanged(oldItemTemplate, newItemTemplate);
+    }
+
+    /// <summary>
     /// 
     /// </summary>
     /// <param name="e"></param>
@@ -164,8 +162,8 @@
                 items.RemoveAt(sourceIndex + 1);
             }
         }
->>>>>>> da0d75fd
-    }
+    }
+    
     #endregion
 
     #region Main properties
