﻿using System;
using System.Collections.ObjectModel;
using System.Windows;
using System.Windows.Controls;
using System.Windows.Data;
using System.Windows.Input;
using System.Windows.Markup;

namespace StswExpress;

/// <summary>
/// Represents a control that allows users to provide value either by entering numeric value or using a "Up" and "Down" buttons.
/// </summary>
[ContentProperty(nameof(Value))]
public class StswNumericBox : TextBox
{
    public StswNumericBox()
    {
        SetValue(ComponentsProperty, new ObservableCollection<IStswComponent>());
    }
    static StswNumericBox()
    {
        DefaultStyleKeyProperty.OverrideMetadata(typeof(StswNumericBox), new FrameworkPropertyMetadata(typeof(StswNumericBox)));
    }

    #region Events & methods
    /// <summary>
    /// Occurs when the value of the control changes.
    /// </summary>
    public event EventHandler? ValueChanged;

    /// <summary>
    /// Occurs when the template is applied to the control.
    /// </summary>
    public override void OnApplyTemplate()
    {
        base.OnApplyTemplate();

        /// Button: up
        if (GetTemplateChild("PART_ButtonUp") is StswRepeatButton btnUp)
            btnUp.Click += PART_ButtonUp_Click;
        /// Button: down
        if (GetTemplateChild("PART_ButtonDown") is StswRepeatButton btnDown)
            btnDown.Click += PART_ButtonDown_Click;

        OnFormatChanged(this, new DependencyPropertyChangedEventArgs());
    }

    /// <summary>
    /// Handles the click event for the "Up" button, incrementing the numeric value.
    /// </summary>
    private void PART_ButtonUp_Click(object sender, RoutedEventArgs e)
    {
        if (double.TryParse(Text, out var result))
            Value = result;
        Value = Value == null ? 0 : Value + Increment;
    }

    /// <summary>
    /// Handles the click event for the "Down" button, decrementing the numeric value.
    /// </summary>
    private void PART_ButtonDown_Click(object sender, RoutedEventArgs e)
    {
        if (double.TryParse(Text, out var result))
            Value = result;
        Value = Value == null ? 0 : Value - Increment;
    }

    /// <summary>
    /// Handles the KeyDown event for the internal content host of the numeric box.
    /// If the Enter key is pressed, the LostFocus event is triggered for the content host.
    /// </summary>
    protected override void OnKeyDown(KeyEventArgs e)
    {
        base.OnKeyDown(e);
        if (e.Key == Key.Enter)
            UpdateMainProperty();
    }

    /// <summary>
    /// Handles the LostFocus event for the content, updating the value and applying any necessary formatting.
    /// </summary>
    protected override void OnLostFocus(RoutedEventArgs e)
    {
        UpdateMainProperty();
        base.OnLostFocus(e);
    }

    /// <summary>
    /// Handles the MouseWheel event for the content, incrementing or decrementing the numeric value based on the wheel movement.
    /// </summary>
    protected override void OnMouseWheel(MouseWheelEventArgs e)
    {
        base.OnMouseWheel(e);

        if (IsKeyboardFocused && !IsReadOnly && Increment != 0 && Value.HasValue)
        {
            if (double.TryParse(Text, out var result))
                Value = result;

            if (e.Delta > 0)
            {
                if (double.MaxValue - Increment >= Value)
                    Value += Increment;
                else
                    Value = double.MaxValue;
            }
            else if (e.Delta < 0)
            {
                if (double.MinValue + Increment <= Value)
                    Value -= Increment;
                else
                    Value = double.MinValue;
            }

            e.Handled = true;
        }
    }

    /// <summary>
    /// 
    /// </summary>
    private double? MinMaxValidate(double? newValue)
    {
        if (newValue.HasValue)
        {
            if (Minimum.HasValue && newValue < Minimum)
                newValue = Minimum;
            if (Maximum.HasValue && newValue > Maximum)
                newValue = Maximum;
        }
        return newValue;
    }

    /// <summary>
    /// 
    /// </summary>
    private void UpdateMainProperty()
    {
        if (string.IsNullOrEmpty(Text))
            Value = null;
        else if (StswFn.TryCalculateString(Text, out var result))
            Value = result;
        else if (double.TryParse(Text, out result))
            Value = result;

        Text = Value?.ToString(Format);
        var bindingExpression = GetBindingExpression(TextProperty);
        if (bindingExpression != null && bindingExpression.Status.In(BindingStatus.Active/*, BindingStatus.UpdateSourceError*/))
            bindingExpression.UpdateSource();
    }
    #endregion

    #region Main properties
    /// <summary>
    /// Gets or sets the collection of components to be displayed in the control.
    /// </summary>
    public ObservableCollection<IStswComponent> Components
    {
        get => (ObservableCollection<IStswComponent>)GetValue(ComponentsProperty);
        set => SetValue(ComponentsProperty, value);
    }
    public static readonly DependencyProperty ComponentsProperty
        = DependencyProperty.Register(
            nameof(Components),
            typeof(ObservableCollection<IStswComponent>),
            typeof(StswNumericBox)
        );

    /// <summary>
    /// Gets or sets the alignment of the components within the control.
    /// </summary>
    public Dock ComponentsAlignment
    {
        get => (Dock)GetValue(ComponentsAlignmentProperty);
        set => SetValue(ComponentsAlignmentProperty, value);
    }
    public static readonly DependencyProperty ComponentsAlignmentProperty
        = DependencyProperty.Register(
            nameof(ComponentsAlignment),
            typeof(Dock),
            typeof(StswNumericBox)
        );

    /// <summary>
    /// Gets or sets the custom number format string used to display the value in the control.
    /// When set, the value is formatted according to the provided format string.
    /// </summary>
    public string? Format
    {
        get => (string?)GetValue(FormatProperty);
        set => SetValue(FormatProperty, value);
    }
    public static readonly DependencyProperty FormatProperty
        = DependencyProperty.Register(
            nameof(Format),
            typeof(string),
            typeof(StswNumericBox),
            new PropertyMetadata(default(string?), OnFormatChanged)
        );
    public static void OnFormatChanged(DependencyObject obj, DependencyPropertyChangedEventArgs e)
    {
        if (obj is StswNumericBox stsw)
        {
            if (stsw.GetBindingExpression(TextProperty)?.ParentBinding is Binding binding and not null)
            {
                var newBinding = new Binding()
                {
                    ConverterCulture = binding.ConverterCulture,
                    Mode = binding.Mode,
                    Path = binding.Path,
                    RelativeSource = binding.RelativeSource,
                    StringFormat = stsw.Format,
                    UpdateSourceTrigger = binding.UpdateSourceTrigger
                };
                stsw.SetBinding(TextProperty, newBinding);
            }
        }
    }

    /// <summary>
    /// Gets or sets the increment value used when clicking the "Up" or "Down" button.
    /// </summary>
    public double Increment
    {
        get => (double)GetValue(IncrementProperty);
        set => SetValue(IncrementProperty, value);
    }
    public static readonly DependencyProperty IncrementProperty
        = DependencyProperty.Register(
            nameof(Increment),
            typeof(double),
            typeof(StswNumericBox)
        );

    /// <summary>
    /// Gets or sets the maximum allowable value in the control.
    /// </summary>
    public double? Maximum
    {
        get => (double?)GetValue(MaximumProperty);
        set => SetValue(MaximumProperty, value);
    }
    public static readonly DependencyProperty MaximumProperty
        = DependencyProperty.Register(
            nameof(Maximum),
            typeof(double?),
            typeof(StswNumericBox),
            new PropertyMetadata(default(double?), OnMinMaxChanged)
        );
    public static void OnMinMaxChanged(DependencyObject obj, DependencyPropertyChangedEventArgs e)
    {
        if (obj is StswNumericBox stsw)
        {
            stsw.Value = stsw.MinMaxValidate(stsw.Value);
        }
    }

    /// <summary>
    /// Gets or sets the minimum allowable value in the control.
    /// </summary>
    public double? Minimum
    {
        get => (double?)GetValue(MinimumProperty);
        set => SetValue(MinimumProperty, value);
    }
    public static readonly DependencyProperty MinimumProperty
        = DependencyProperty.Register(
            nameof(Minimum),
            typeof(double?),
            typeof(StswNumericBox),
            new PropertyMetadata(default(double?), OnMinMaxChanged)
        );

    /// <summary>
    /// Gets or sets the placeholder text to display in the box when no value is provided.
    /// </summary>
    public string? Placeholder
    {
        get => (string?)GetValue(PlaceholderProperty);
        set => SetValue(PlaceholderProperty, value);
    }
    public static readonly DependencyProperty PlaceholderProperty
        = DependencyProperty.Register(
            nameof(Placeholder),
            typeof(string),
            typeof(StswNumericBox)
        );

<<<<<<< HEAD
    //// <summary>
    //// Gets or sets the text value of the control.
    //// </summary>
=======
    ///// <summary>
    ///// Gets or sets the text value of the control.
    ///// </summary>
>>>>>>> cefbb6a1
    //[Browsable(false)]
    ////[Bindable(false)]
    //[DesignerSerializationVisibility(DesignerSerializationVisibility.Hidden)]
    //[EditorBrowsable(EditorBrowsableState.Never)]
    //public new string? Text
    //{
    //    get => base.Text;
    //    internal set => base.Text = value;
    //}

    /// <summary>
    /// Gets or sets the numeric value of the control.
    /// </summary>
    public double? Value
    {
        get => (double?)GetValue(ValueProperty);
        set => SetValue(ValueProperty, MinMaxValidate(value));
    }
    public static readonly DependencyProperty ValueProperty
        = DependencyProperty.Register(
            nameof(Value),
            typeof(double?),
            typeof(StswNumericBox),
            new FrameworkPropertyMetadata(default(double?),
                FrameworkPropertyMetadataOptions.BindsTwoWayByDefault,
                OnValueChanged, null, false, UpdateSourceTrigger.PropertyChanged)
        );
    public static void OnValueChanged(DependencyObject obj, DependencyPropertyChangedEventArgs e)
    {
        if (obj is StswNumericBox stsw)
        {
            stsw.ValueChanged?.Invoke(stsw, EventArgs.Empty);
        }
    }
    #endregion

    #region Style properties
    /// <summary>
    /// Gets or sets the degree to which the corners of the control are rounded.
    /// </summary>
    public CornerRadius CornerRadius
    {
        get => (CornerRadius)GetValue(CornerRadiusProperty);
        set => SetValue(CornerRadiusProperty, value);
    }
    public static readonly DependencyProperty CornerRadiusProperty
        = DependencyProperty.Register(
            nameof(CornerRadius),
            typeof(CornerRadius),
            typeof(StswNumericBox)
        );

    /// <summary>
    /// Gets or sets the thickness of the border used as separator between box and drop-down button.
    /// </summary>
    public Thickness SubBorderThickness
    {
        get => (Thickness)GetValue(SubBorderThicknessProperty);
        set => SetValue(SubBorderThicknessProperty, value);
    }
    public static readonly DependencyProperty SubBorderThicknessProperty
        = DependencyProperty.Register(
            nameof(SubBorderThickness),
            typeof(Thickness),
            typeof(StswNumericBox)
        );
    #endregion
}<|MERGE_RESOLUTION|>--- conflicted
+++ resolved
@@ -287,15 +287,9 @@
             typeof(StswNumericBox)
         );
 
-<<<<<<< HEAD
-    //// <summary>
-    //// Gets or sets the text value of the control.
-    //// </summary>
-=======
     ///// <summary>
     ///// Gets or sets the text value of the control.
     ///// </summary>
->>>>>>> cefbb6a1
     //[Browsable(false)]
     ////[Bindable(false)]
     //[DesignerSerializationVisibility(DesignerSerializationVisibility.Hidden)]
