﻿<ResourceDictionary xmlns="http://schemas.microsoft.com/winfx/2006/xaml/presentation"
                    xmlns:x="http://schemas.microsoft.com/winfx/2006/xaml"
                    xmlns:se="clr-namespace:StswExpress">

    <Style TargetType="{x:Type se:StswScrollViewer}">
<<<<<<< HEAD
=======
        <Setter Property="IsDynamic" Value="False"/>

        <Setter Property="Focusable" Value="True"/>
        <Setter Property="IsTabStop" Value="False"/>
        <Setter Property="SnapsToDevicePixels" Value="False"/>

>>>>>>> 7958a257
        <Setter Property="HorizontalAlignment" Value="Stretch"/>
        <Setter Property="VerticalAlignment" Value="Stretch"/>
        <Setter Property="HorizontalContentAlignment" Value="Stretch"/>
        <Setter Property="VerticalContentAlignment" Value="Stretch"/>
        <Setter Property="HorizontalScrollBarVisibility" Value="Disabled"/>
        <Setter Property="VerticalScrollBarVisibility" Value="Auto"/>

        <Setter Property="Template">
            <Setter.Value>
                <ControlTemplate TargetType="{x:Type se:StswScrollViewer}">
                    <Grid Background="{TemplateBinding Background}">
                        <Grid.ColumnDefinitions>
                            <ColumnDefinition Width="*"/>
                            <ColumnDefinition Width="auto"/>
                        </Grid.ColumnDefinitions>
                        <Grid.RowDefinitions>
                            <RowDefinition Height="*"/>
                            <RowDefinition Height="auto"/>
                        </Grid.RowDefinitions>
                        <!-- content -->
                        <Rectangle x:Name="Corner" Grid.Column="1" Grid.Row="1" Fill="{DynamicResource StswScroll.Static.Background}"/>
                        <ScrollContentPresenter x:Name="PART_ScrollContentPresenter" Grid.Column="0" Grid.Row="0"
                                                CanContentScroll="{TemplateBinding CanContentScroll}"
                                                CanVerticallyScroll="False"
                                                Content="{TemplateBinding Content}"
                                                ContentTemplate="{TemplateBinding ContentTemplate}"
                                                Margin="{TemplateBinding Padding}"/>
                        <!-- bars -->
                        <se:StswScrollBar x:Name="PART_VerticalScrollBar" Grid.Column="1" Grid.Row="0"
                                          AutomationProperties.AutomationId="VerticalScrollBar"
                                          Cursor="Arrow"
                                          IsDynamic="{TemplateBinding IsDynamic}"
                                          Maximum="{TemplateBinding ScrollableHeight}"
                                          Value="{TemplateBinding VerticalOffset}"
                                          ViewportSize="{TemplateBinding ViewportHeight}"
                                          Visibility="{TemplateBinding ComputedVerticalScrollBarVisibility}"/>
                        <se:StswScrollBar x:Name="PART_HorizontalScrollBar" Grid.Column="0" Grid.Row="1"
                                          AutomationProperties.AutomationId="HorizontalScrollBar"
                                          Cursor="Arrow"
                                          IsDynamic="{TemplateBinding IsDynamic}"
                                          Maximum="{TemplateBinding ScrollableWidth}"
                                          Orientation="Horizontal"
                                          Value="{TemplateBinding HorizontalOffset}"
                                          ViewportSize="{TemplateBinding ViewportWidth}"
                                          Visibility="{TemplateBinding ComputedHorizontalScrollBarVisibility}"/>
                    </Grid>
                    <ControlTemplate.Triggers>
                        <Trigger Property="IsDynamic" Value="True">
                            <Setter Property="Grid.ColumnSpan" Value="2" TargetName="PART_ScrollContentPresenter"/>
                            <Setter Property="Grid.RowSpan" Value="2" TargetName="PART_ScrollContentPresenter"/>
                        </Trigger>
                    </ControlTemplate.Triggers>
                </ControlTemplate>
            </Setter.Value>
        </Setter>
        <Style.Triggers>
            <Trigger Property="IsEnabled" Value="False">
                <Setter Property="Foreground" Value="{DynamicResource StswScroll.Disabled.Foreground}"/>
            </Trigger>
        </Style.Triggers>
    </Style>
    
</ResourceDictionary><|MERGE_RESOLUTION|>--- conflicted
+++ resolved
@@ -3,15 +3,10 @@
                     xmlns:se="clr-namespace:StswExpress">
 
     <Style TargetType="{x:Type se:StswScrollViewer}">
-<<<<<<< HEAD
-=======
-        <Setter Property="IsDynamic" Value="False"/>
-
         <Setter Property="Focusable" Value="True"/>
         <Setter Property="IsTabStop" Value="False"/>
         <Setter Property="SnapsToDevicePixels" Value="False"/>
 
->>>>>>> 7958a257
         <Setter Property="HorizontalAlignment" Value="Stretch"/>
         <Setter Property="VerticalAlignment" Value="Stretch"/>
         <Setter Property="HorizontalContentAlignment" Value="Stretch"/>
