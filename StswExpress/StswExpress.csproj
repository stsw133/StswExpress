--- conflicted
+++ resolved
@@ -121,17 +121,13 @@
     <Page Update="Controls\DateTime\StswTimePicker.xaml">
       <XamlRuntime>$(DefaultXamlRuntime)</XamlRuntime>
     </Page>
-<<<<<<< HEAD
+    <Page Update="Controls\File\StswFileTree.xaml">
+      <XamlRuntime>$(DefaultXamlRuntime)</XamlRuntime>
+    </Page>
     <Page Update="Controls\Media\StswThumbnailView.xaml">
       <XamlRuntime>$(DefaultXamlRuntime)</XamlRuntime>
     </Page>
     <Page Update="Controls\Windowing\StswContextMenu.xaml">
-=======
-    <Page Update="Controls\File\StswFileTree.xaml">
-      <XamlRuntime>$(DefaultXamlRuntime)</XamlRuntime>
-    </Page>
-    <Page Update="Controls\Navigation\StswContextMenu.xaml">
->>>>>>> 302c607d
       <XamlRuntime>$(DefaultXamlRuntime)</XamlRuntime>
     </Page>
     <Page Update="Controls\Navigation\StswMenu.xaml">
