<Project Sdk="Microsoft.NET.Sdk">

  <PropertyGroup>
    <TargetFramework>net6.0-windows</TargetFramework>
    <Nullable>enable</Nullable>
    <UseWPF>true</UseWPF>
	<UseWindowsForms>true</UseWindowsForms>
    <Company></Company>
    <Authors>Karol Staszewski</Authors>
    <Version>0.4.1</Version>
    <RepositoryUrl>https://github.com/stsw133/StswExpress</RepositoryUrl>
    <RepositoryType></RepositoryType>
    <GeneratePackageOnBuild>True</GeneratePackageOnBuild>
    <PackageProjectUrl>https://github.com/stsw133/StswExpress</PackageProjectUrl>
    <PackageIcon>logo.png</PackageIcon>
    <Description>This is package containing:
- new controls (many of them are similar to those from WinUI 3) or WPF controls with new style and/or new functionalities:
- many helpful classes like commands, converters, exporting to Excel, extensions, geometry icons, logging system, mail sending, security etc.
- possibility to scale GUI and change themes (light/dark)</Description>
    <PackageReadmeFile>README.md</PackageReadmeFile>
    <PackageLicenseExpression>MIT</PackageLicenseExpression>
    <GenerateDocumentationFile>False</GenerateDocumentationFile>
    <PackageReleaseNotes>New functionality:
⦁ There is new category for Stsw controls named "Charts" that includes 2 new controls: StswChartLegend and StswChartPie used to present analytics data and statistics.
⦁ New component controls: StswComponentDrop (almost the same functionality as StswDropButton), StswComponentHeader (almost the same functionality as StswHeader).
⦁ New control: StswProgressRing (almost the same functionality as StswProgressBar).
⦁ New control: StswToolTip (just a tooltip with layout scaling and with style that fits other Stsw controls).
⦁ New extension to clone binding and new extension for getting attribute of T type from enum.
Changed functionality:
⦁ StswClippingBorder has been renamed into StswBorder and no longer clips its child by default. StswFilter has been renamed into StswFilterBox. IStswComponent has been renamed into IStswComponentControl. IStswSelection has been renamed into IStswSelectionItem. Added 3 new control interfaces: IStswCornerControl, IStswDropControl and IStswIconControl.
⦁ All Stsw controls that have StswBorder inside their template implement IStswCornerControl interface that allows them to use two properties: "CornerClipping" and "CornerRadius". Latter is used to set radius of border's corners, former is used to clip all elements inside border that stick out of border when border has corner radius greater than 0.
⦁ All Stsw controls that had arrow icon in their templates are now using separated internal control named StswDropArrow. Those controls no longer have "ArrowVisibility" property - instead arrow's visibility can be changed through dynamic visibility with key: "StswDropArrow.Visibility".
⦁ All Stsw component controls changes their opacity on IsMouseOver and IsPressed instead of changing foreground brush. Additionally they have new properties for icon: "IconFill", "IconStroke" and "IconStrokeThickness".
⦁ All Stsw controls that have "MaxDropDownHeight" property, have its default value equal to ⅓ of primary screen's height.
⦁ Changed the way scale worked for icons and images:
Before: null fits content, auto fits whole space, star do nothing, value multiply by 12 pixels.
After: null is not possible, auto fits content, star fits whole space, value multiply by 12 pixels.
⦁ Changed the way some text modes worked for progress controls:
Before: value shows current value based on minimum and maximum.
After: value shows exact value from property, progress shows what value was showing before.
⦁ StswLogPanel derives from ListBox class now (simply to enable virtualization) and its templates have been improved.
⦁ StswComponentPanel has been reworked and renamed into StswComponentSelector.
⦁ StswTruncateLabel has been renamed into StswLabel and no longer truncates content by default.
⦁ StswPager has been renamed into StswGallery and its goal now is presenting images. Also uses StswZoomPanel inside its template and can properly slide images with arrow keys.
⦁ StswRatingControl instead of "Orientation" property with 2 options, has new "Direction" property that allows for all 4 direction modes for selecting value. Additionally it implements IStswIconControl interface now so its icon properties have "Icon" word prefix now.
⦁ StswDropButton and StswSplitButton controls are derived from HeaderedItemsControl class now so they can use advanced header properties.
⦁ StswToggleButton's "Icon" property has been removed and some properties have been renamed: "CheckedGlyphBrush" into "GlyphBrushChecked" and "UncheckedGlyphBrush" into "GlyphBrushUnchecked".
⦁ StswColorPicker's and StswColorSelector's templates have been improved a little, no longer have outer border and additionally can have stretched content.
⦁ StswGroupBox's and StswEpander's templates have been simplified.
⦁ StswPopup's border thickness, corner radius and padding are now controlled by dynamic resource values.
⦁ StswShifter has 4 new properties for border thickness, one for each of its buttons.
⦁ StswAdaptiveBox can now pass "Components" and "IsThreeState" property values to box that is in use at the moment.
⦁ StswFilterBox's "FilterSqlColumn" property has been renamed into "FilterValuePath".
⦁ All Stsw controls no longer use "RecognizesAccessKey" property in their templates and no longer use "ComponentAlignment" and "PopupThickness" properties at all.
⦁ Some changes in usage of theme brushes in Stsw controls - for example StswDropButton uses "StswButton.Pressed.Background" as its background brush when drop-down is open instead of "StswDropButton.Checked.Background".
⦁ StswLog's import is improved.
⦁ StswDatabase renamed to StswDatabases. Some methods are renamed and the way of importing and exporting "Port" is improved.
⦁ Automatic language can be removed from confgiuration dialog now.
Bugfixes:
<<<<<<< HEAD
⦁ ConvertTo extension method can properly convert to enum type.
⦁ StswSqlFilter properly calculates SQL string when its ItemsSource contains enum values.</PackageReleaseNotes>
    <PackageTags>Controls; Themes; Utils</PackageTags>
=======
⦁ StswToggleSwitch no longer have different size when is checked at start.
⦁ StswListBox, StswListView and StswTreeView will properly determine if they are using ItemsSource of IStswSelectionItem type.
⦁ StswSelectionBox's list box do not content scroll by default to elimiate bug with last empty item.
⦁ StswColorBox, StswDatePicker and StswNumericBox no longer update their main property twice in certain situations.
⦁ StswProgressBar's background and border can be changed in custom state mode.
⦁ StswTabControl properly shows border when last tab is selected.
⦁ StswImage's, StswFilterBox's and StswWindow's context menus are scaling with interface size from configuration dialog now.
⦁ Bugfix for double date selections in StswCalendar when starting date had specified time.
⦁ Bugfix for StswBindingList if list has been reseted.
⦁ Bugfix for StswDataGrid's special column dynamic brushes for Dark and Pink themes.
⦁ Stsw button controls no longer have additional grid in their template to fix clipping border since there exists "CornerClipping" property now.
⦁ StswContentDialog will no longer throw exception if someone will try to close it multiple times in a moment.</PackageReleaseNotes>
    <PackageTags>Collection of controls; Collection of helpers</PackageTags>
>>>>>>> e39f4943
  </PropertyGroup>

  <ItemGroup>
    <None Remove="Utils\StswIcons.cs~RFa51e7cef.TMP" />
  </ItemGroup>

  <ItemGroup>
    <None Update="logo.png">
      <Pack>True</Pack>
      <PackagePath>\</PackagePath>
    </None>
    <None Update="StswSettings.settings">
      <Generator>PublicSettingsSingleFileGenerator</Generator>
      <LastGenOutput>StswSettings.Designer.cs</LastGenOutput>
    </None>
  </ItemGroup>

  <ItemGroup>
    <None Include="..\README.md">
      <Pack>True</Pack>
      <PackagePath>\</PackagePath>
    </None>
    <None Include="..\TestApp\Resources\logo.png">
      <Pack>True</Pack>
      <PackagePath>\</PackagePath>
    </None>
  </ItemGroup>

  <ItemGroup>
    <PackageReference Include="ClosedXML" Version="0.102.1">
      <PrivateAssets></PrivateAssets>
    </PackageReference>
    <PackageReference Include="Newtonsoft.Json" Version="13.0.3">
      <PrivateAssets></PrivateAssets>
    </PackageReference>
  </ItemGroup>

  <ItemGroup>
    <Resource Include="Translator\Translations.json" />
  </ItemGroup>

  <ItemGroup>
    <Compile Update="StswSettings.Designer.cs">
      <DesignTimeSharedInput>True</DesignTimeSharedInput>
      <AutoGen>True</AutoGen>
      <DependentUpon>StswSettings.settings</DependentUpon>
    </Compile>
  </ItemGroup>

  <ItemGroup>
    <Page Update="Controls\Buttons\StswSplitButton.xaml">
      <XamlRuntime>$(DefaultXamlRuntime)</XamlRuntime>
    </Page>
    <Page Update="Controls\Charts\StswChartLegend.xaml">
      <XamlRuntime>$(DefaultXamlRuntime)</XamlRuntime>
    </Page>
    <Page Update="Controls\Charts\StswChartPie.xaml">
      <XamlRuntime>$(DefaultXamlRuntime)</XamlRuntime>
    </Page>
    <Page Update="Controls\Collections\StswTreeView.xaml">
      <XamlRuntime>$(DefaultXamlRuntime)</XamlRuntime>
    </Page>
    <Page Update="Controls\Collections\StswListView.xaml">
      <XamlRuntime>$(DefaultXamlRuntime)</XamlRuntime>
    </Page>
    <Page Update="Controls\Collections\StswListBox.xaml">
      <XamlRuntime>$(DefaultXamlRuntime)</XamlRuntime>
    </Page>
    <Page Update="Controls\Color\StswColorSelector.xaml">
      <XamlRuntime>$(DefaultXamlRuntime)</XamlRuntime>
      <SubType>Designer</SubType>
    </Page>
    <Page Update="Controls\Buttons\StswDropButton.xaml">
      <XamlRuntime>$(DefaultXamlRuntime)</XamlRuntime>
      <SubType>Designer</SubType>
      <Generator>MSBuild:Compile</Generator>
    </Page>
    <Page Update="Controls\Components\StswComponentCheck.xaml">
      <XamlRuntime>$(DefaultXamlRuntime)</XamlRuntime>
    </Page>
    <Page Update="Controls\Components\StswComponentSelector.xaml">
      <XamlRuntime>$(DefaultXamlRuntime)</XamlRuntime>
    </Page>
    <Page Update="Controls\DateTime\StswCalendar.xaml">
      <XamlRuntime>$(DefaultXamlRuntime)</XamlRuntime>
      <SubType>Designer</SubType>
    </Page>
    <Page Update="Controls\Color\StswColorBox.xaml">
      <XamlRuntime>$(DefaultXamlRuntime)</XamlRuntime>
      <SubType>Designer</SubType>
    </Page>
    <Page Update="Controls\Dialogs\StswMessageDialog.xaml">
      <XamlRuntime>$(DefaultXamlRuntime)</XamlRuntime>
    </Page>
    <Page Update="Controls\Input\StswAdaptiveBox.xaml">
      <XamlRuntime>$(DefaultXamlRuntime)</XamlRuntime>
    </Page>
    <Page Update="Controls\Input\StswRatingControl.xaml">
      <XamlRuntime>$(DefaultXamlRuntime)</XamlRuntime>
    </Page>
    <Page Update="Controls\Layout\StswSidePanel.xaml">
      <SubType>Designer</SubType>
    </Page>
    <Page Update="Controls\Media\StswGallery.xaml">
      <XamlRuntime>$(DefaultXamlRuntime)</XamlRuntime>
    </Page>
    <Page Update="Controls\Media\StswMediaPlayer.xaml">
      <XamlRuntime>$(DefaultXamlRuntime)</XamlRuntime>
    </Page>
    <Page Update="Controls\Navigation\StswContextMenu.xaml">
      <XamlRuntime>$(DefaultXamlRuntime)</XamlRuntime>
    </Page>
    <Page Update="Controls\Scrolling\StswShifter.xaml">
      <XamlRuntime>$(DefaultXamlRuntime)</XamlRuntime>
    </Page>
    <Page Update="Controls\StatusInfo\StswLogPanel.xaml">
      <XamlRuntime>$(DefaultXamlRuntime)</XamlRuntime>
    </Page>
    <Page Update="Controls\StatusInfo\StswProgressRing.xaml">
      <XamlRuntime>$(DefaultXamlRuntime)</XamlRuntime>
    </Page>
    <Page Update="Controls\TextStyle\StswText.xaml">
      <XamlRuntime>$(DefaultXamlRuntime)</XamlRuntime>
    </Page>
    <Page Update="Controls\TextStyle\StswLabel.xaml">
      <XamlRuntime>$(DefaultXamlRuntime)</XamlRuntime>
    </Page>
    <Page Update="Controls\Filtering\StswFilterBox.xaml">
      <XamlRuntime>$(DefaultXamlRuntime)</XamlRuntime>
    </Page>
    <Page Update="Controls\Navigation\StswTabItem.xaml">
      <XamlRuntime>$(DefaultXamlRuntime)</XamlRuntime>
      <SubType>Designer</SubType>
    </Page>
    <Page Update="Controls\Navigation\StswTabControl.xaml">
      <XamlRuntime>$(DefaultXamlRuntime)</XamlRuntime>
      <SubType>Designer</SubType>
    </Page>
    <Page Update="Controls\Collections\StswSelectionBox.xaml">
      <XamlRuntime>$(DefaultXamlRuntime)</XamlRuntime>
      <SubType>Designer</SubType>
    </Page>
    <Page Update="Controls\Collections\StswDataGrid.xaml">
      <XamlRuntime>$(DefaultXamlRuntime)</XamlRuntime>
    </Page>
    <Page Update="Controls\Collections\StswComboBox.xaml">
      <XamlRuntime>$(DefaultXamlRuntime)</XamlRuntime>
    </Page>
    <Page Update="Controls\Color\StswColorPicker.xaml">
      <XamlRuntime>$(DefaultXamlRuntime)</XamlRuntime>
      <SubType>Designer</SubType>
    </Page>
    <Page Update="Controls\Layout\StswGroupBox.xaml">
      <XamlRuntime>$(DefaultXamlRuntime)</XamlRuntime>
      <SubType>Designer</SubType>
    </Page>
    <Page Update="Controls\Navigation\StswNavigation.xaml">
      <XamlRuntime>$(DefaultXamlRuntime)</XamlRuntime>
    </Page>
    <Page Update="Controls\TextStyle\StswLoadingCircle.xaml">
      <XamlRuntime>$(DefaultXamlRuntime)</XamlRuntime>
      <SubType>Designer</SubType>
    </Page>
    <Page Update="Controls\DateTime\StswDatePicker.xaml">
      <XamlRuntime>$(DefaultXamlRuntime)</XamlRuntime>
      <SubType>Designer</SubType>
    </Page>
    <Page Update="Controls\Checks\StswRadioBox.xaml">
      <XamlRuntime>$(DefaultXamlRuntime)</XamlRuntime>
      <SubType>Designer</SubType>
    </Page>
    <Page Update="Controls\Checks\StswCheckBox.xaml">
      <XamlRuntime>$(DefaultXamlRuntime)</XamlRuntime>
      <SubType>Designer</SubType>
    </Page>
    <Page Update="Controls\Layout\StswExpander.xaml">
      <XamlRuntime>$(DefaultXamlRuntime)</XamlRuntime>
      <SubType>Designer</SubType>
    </Page>
    <Page Update="Controls\Input\StswNumericBox.xaml">
      <XamlRuntime>$(DefaultXamlRuntime)</XamlRuntime>
      <SubType>Designer</SubType>
    </Page>
    <Page Update="Controls\Input\StswPasswordBox.xaml">
      <XamlRuntime>$(DefaultXamlRuntime)</XamlRuntime>
      <SubType>Designer</SubType>
    </Page>
    <Page Update="Controls\Buttons\StswRadioButton.xaml">
      <XamlRuntime>$(DefaultXamlRuntime)</XamlRuntime>
      <SubType>Designer</SubType>
    </Page>
    <Page Update="Controls\Navigation\StswNavigationElement.xaml">
      <XamlRuntime>$(DefaultXamlRuntime)</XamlRuntime>
    </Page>
    <Page Update="Controls\Scrolling\StswScrollViewer.xaml">
      <XamlRuntime>$(DefaultXamlRuntime)</XamlRuntime>
      <SubType>Designer</SubType>
    </Page>
    <Page Update="Controls\Input\StswSlider.xaml">
      <XamlRuntime>$(DefaultXamlRuntime)</XamlRuntime>
      <SubType>Designer</SubType>
    </Page>
    <Page Update="Controls\Buttons\StswToggleButton.xaml">
      <XamlRuntime>$(DefaultXamlRuntime)</XamlRuntime>
      <SubType>Designer</SubType>
    </Page>
    <Page Update="Controls\TextStyle\StswHeader.xaml">
      <XamlRuntime>$(DefaultXamlRuntime)</XamlRuntime>
      <SubType>Designer</SubType>
    </Page>
    <Page Update="Controls\TextStyle\StswIcon.xaml">
      <XamlRuntime>$(DefaultXamlRuntime)</XamlRuntime>
      <SubType>Designer</SubType>
    </Page>
    <Page Update="Controls\Media\StswImage.xaml">
      <XamlRuntime>$(DefaultXamlRuntime)</XamlRuntime>
      <SubType>Designer</SubType>
    </Page>
    <Page Update="Controls\StatusInfo\StswProgressBar.xaml">
      <XamlRuntime>$(DefaultXamlRuntime)</XamlRuntime>
      <SubType>Designer</SubType>
    </Page>
    <Page Update="Controls\Input\StswTextEditor.xaml">
      <XamlRuntime>$(DefaultXamlRuntime)</XamlRuntime>
      <SubType>Designer</SubType>
    </Page>
    <Page Update="Controls\Input\StswTextBox.xaml">
      <XamlRuntime>$(DefaultXamlRuntime)</XamlRuntime>
      <SubType>Designer</SubType>
    </Page>
    <Page Update="Controls\Buttons\StswRepeatButton.xaml">
      <XamlRuntime>$(DefaultXamlRuntime)</XamlRuntime>
      <SubType>Designer</SubType>
    </Page>
    <Page Update="Controls\Layout\StswSeparator.xaml">
      <XamlRuntime>$(DefaultXamlRuntime)</XamlRuntime>
      <SubType>Designer</SubType>
    </Page>
    <Page Update="Controls\Dialogs\StswContentDialog.xaml">
      <XamlRuntime>$(DefaultXamlRuntime)</XamlRuntime>
    </Page>
    <Page Update="Controls\Windowing\StswPopup.xaml">
      <XamlRuntime>$(DefaultXamlRuntime)</XamlRuntime>
    </Page>
    <Page Update="Controls\Windowing\StswWindow.xaml">
      <XamlRuntime>$(DefaultXamlRuntime)</XamlRuntime>
      <SubType>Designer</SubType>
    </Page>
    <Page Update="Controls\_internal\StswConfig.xaml">
      <XamlRuntime>$(DefaultXamlRuntime)</XamlRuntime>
    </Page>
    <Page Update="Themes\Brushes\Light.xaml">
      <XamlRuntime>$(DefaultXamlRuntime)</XamlRuntime>
    </Page>
  </ItemGroup>

</Project><|MERGE_RESOLUTION|>--- conflicted
+++ resolved
@@ -20,62 +20,9 @@
     <PackageReadmeFile>README.md</PackageReadmeFile>
     <PackageLicenseExpression>MIT</PackageLicenseExpression>
     <GenerateDocumentationFile>False</GenerateDocumentationFile>
-    <PackageReleaseNotes>New functionality:
-⦁ There is new category for Stsw controls named "Charts" that includes 2 new controls: StswChartLegend and StswChartPie used to present analytics data and statistics.
-⦁ New component controls: StswComponentDrop (almost the same functionality as StswDropButton), StswComponentHeader (almost the same functionality as StswHeader).
-⦁ New control: StswProgressRing (almost the same functionality as StswProgressBar).
-⦁ New control: StswToolTip (just a tooltip with layout scaling and with style that fits other Stsw controls).
-⦁ New extension to clone binding and new extension for getting attribute of T type from enum.
-Changed functionality:
-⦁ StswClippingBorder has been renamed into StswBorder and no longer clips its child by default. StswFilter has been renamed into StswFilterBox. IStswComponent has been renamed into IStswComponentControl. IStswSelection has been renamed into IStswSelectionItem. Added 3 new control interfaces: IStswCornerControl, IStswDropControl and IStswIconControl.
-⦁ All Stsw controls that have StswBorder inside their template implement IStswCornerControl interface that allows them to use two properties: "CornerClipping" and "CornerRadius". Latter is used to set radius of border's corners, former is used to clip all elements inside border that stick out of border when border has corner radius greater than 0.
-⦁ All Stsw controls that had arrow icon in their templates are now using separated internal control named StswDropArrow. Those controls no longer have "ArrowVisibility" property - instead arrow's visibility can be changed through dynamic visibility with key: "StswDropArrow.Visibility".
-⦁ All Stsw component controls changes their opacity on IsMouseOver and IsPressed instead of changing foreground brush. Additionally they have new properties for icon: "IconFill", "IconStroke" and "IconStrokeThickness".
-⦁ All Stsw controls that have "MaxDropDownHeight" property, have its default value equal to ⅓ of primary screen's height.
-⦁ Changed the way scale worked for icons and images:
-Before: null fits content, auto fits whole space, star do nothing, value multiply by 12 pixels.
-After: null is not possible, auto fits content, star fits whole space, value multiply by 12 pixels.
-⦁ Changed the way some text modes worked for progress controls:
-Before: value shows current value based on minimum and maximum.
-After: value shows exact value from property, progress shows what value was showing before.
-⦁ StswLogPanel derives from ListBox class now (simply to enable virtualization) and its templates have been improved.
-⦁ StswComponentPanel has been reworked and renamed into StswComponentSelector.
-⦁ StswTruncateLabel has been renamed into StswLabel and no longer truncates content by default.
-⦁ StswPager has been renamed into StswGallery and its goal now is presenting images. Also uses StswZoomPanel inside its template and can properly slide images with arrow keys.
-⦁ StswRatingControl instead of "Orientation" property with 2 options, has new "Direction" property that allows for all 4 direction modes for selecting value. Additionally it implements IStswIconControl interface now so its icon properties have "Icon" word prefix now.
-⦁ StswDropButton and StswSplitButton controls are derived from HeaderedItemsControl class now so they can use advanced header properties.
-⦁ StswToggleButton's "Icon" property has been removed and some properties have been renamed: "CheckedGlyphBrush" into "GlyphBrushChecked" and "UncheckedGlyphBrush" into "GlyphBrushUnchecked".
-⦁ StswColorPicker's and StswColorSelector's templates have been improved a little, no longer have outer border and additionally can have stretched content.
-⦁ StswGroupBox's and StswEpander's templates have been simplified.
-⦁ StswPopup's border thickness, corner radius and padding are now controlled by dynamic resource values.
-⦁ StswShifter has 4 new properties for border thickness, one for each of its buttons.
-⦁ StswAdaptiveBox can now pass "Components" and "IsThreeState" property values to box that is in use at the moment.
-⦁ StswFilterBox's "FilterSqlColumn" property has been renamed into "FilterValuePath".
-⦁ All Stsw controls no longer use "RecognizesAccessKey" property in their templates and no longer use "ComponentAlignment" and "PopupThickness" properties at all.
-⦁ Some changes in usage of theme brushes in Stsw controls - for example StswDropButton uses "StswButton.Pressed.Background" as its background brush when drop-down is open instead of "StswDropButton.Checked.Background".
-⦁ StswLog's import is improved.
-⦁ StswDatabase renamed to StswDatabases. Some methods are renamed and the way of importing and exporting "Port" is improved.
-⦁ Automatic language can be removed from confgiuration dialog now.
-Bugfixes:
-<<<<<<< HEAD
-⦁ ConvertTo extension method can properly convert to enum type.
-⦁ StswSqlFilter properly calculates SQL string when its ItemsSource contains enum values.</PackageReleaseNotes>
+    <PackageReleaseNotes>Changed functionality:
+⦁ StswFilterBox have "FilterMenuMode" property for filter mode button. StswFilterMode enum no longer have "None" value.</PackageReleaseNotes>
     <PackageTags>Controls; Themes; Utils</PackageTags>
-=======
-⦁ StswToggleSwitch no longer have different size when is checked at start.
-⦁ StswListBox, StswListView and StswTreeView will properly determine if they are using ItemsSource of IStswSelectionItem type.
-⦁ StswSelectionBox's list box do not content scroll by default to elimiate bug with last empty item.
-⦁ StswColorBox, StswDatePicker and StswNumericBox no longer update their main property twice in certain situations.
-⦁ StswProgressBar's background and border can be changed in custom state mode.
-⦁ StswTabControl properly shows border when last tab is selected.
-⦁ StswImage's, StswFilterBox's and StswWindow's context menus are scaling with interface size from configuration dialog now.
-⦁ Bugfix for double date selections in StswCalendar when starting date had specified time.
-⦁ Bugfix for StswBindingList if list has been reseted.
-⦁ Bugfix for StswDataGrid's special column dynamic brushes for Dark and Pink themes.
-⦁ Stsw button controls no longer have additional grid in their template to fix clipping border since there exists "CornerClipping" property now.
-⦁ StswContentDialog will no longer throw exception if someone will try to close it multiple times in a moment.</PackageReleaseNotes>
-    <PackageTags>Collection of controls; Collection of helpers</PackageTags>
->>>>>>> e39f4943
   </PropertyGroup>
 
   <ItemGroup>
